--- conflicted
+++ resolved
@@ -1,18 +1,15 @@
-#include <spdlog/spdlog.h>
-
 #include "externs.h"
 #include "fs.h"
 #include "s_debug.h"
-<<<<<<< HEAD
 #include "SteamApi.hpp"
-=======
 #include "compiler.h"
-#include "steam_api.h"
+
 #include <crtdbg.h>
->>>>>>> 808dbb40
 #include <dbghelp.h>
+#include <tchar.h>
+
+#include <spdlog/spdlog.h>
 #include <spdlog/sinks/basic_file_sink.h>
-#include <tchar.h>
 
 constexpr auto DUMP_FILENAME = "engine_dump.dmp";
 
